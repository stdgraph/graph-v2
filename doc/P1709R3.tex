--- conflicted
+++ resolved
@@ -96,14 +96,10 @@
 \vspace{12pt}
 \normalsize
 	Phillip Ratzloff (SAS Institute)\\
-	Andrew Lumsdaine (PNNL/University of Washington)\\
+	Andrew Lumsdaine (TileDB/University of Washington)\\
 	Richard Dosselmann (University of Regina)\\
 	Michael Wong (Codeplay)\\
 	Matthew Galati (SAS Institute)\\	
-<<<<<<< HEAD
-=======
-	Andrew Lumsdaine (TileDB, Inc./PNNL/University of Washington)\\
->>>>>>> 4572dadc
 	Jens Maurer\\
 	Domagoj Saric\\
 	Jesun Firoz\\
@@ -116,13 +112,13 @@
 \textbf{Project:} & ISO JTC1/SC22/WG21: Programming Language C++\\
 \textbf{Audience:} & SG19, WG21, LEWG\\
 \textbf{Emails:}
-	&\texttt{phil.ratzloff@sas.com}\\
+	&\texttt{Phil.Ratzloff@sas.com}\\
+	&\texttt{Andrew.Lumsdaine@tiledb.com}\\
 	&\texttt{dosselmr@cs.uregina.ca}\\
 	&\texttt{michael@codeplay.com}\\
 	&\texttt{Matthew.Galati@sas.com}\\
-	&\texttt{Andrew.Lumsdaine@tiledb.com}\\
 \textbf{Reply to:}
-	&\texttt{\textbf{phil.ratzloff@sas.com}}\\
+	&\texttt{\textbf{Phil.Ratzloff@sas.com}}\\
 \end{tabular}
 \vfill
 ~
@@ -133,9 +129,51 @@
 \clearpage
 
 \section{Introduction}
-This document proposes the addition of a \textbf{graph data structure} and \textbf{graph algorithms} to the C++ library to support \textbf{machine learning} (ML), as well as other applications. ML is a large and growing field, both in the \textbf{research community} and \textbf{industry}, that has received a great deal of attention in recent years. This paper presents an \textbf{interface} of the proposed algorithms, views, functions and data structures.
-
-\section{Revision History}
+This document proposes the addition of a \textbf{graph data structure} and \textbf{graph algorithms} to the C++ library to support \textbf{machine learning} (ML), as well as other applications. ML is a large and growing field, both in the \textbf{research community} and \textbf{industry}, that has received a great deal of attention in recent years. This paper presents an \textbf{interface} of the proposed algorithms, views, graph functions and data structures.
+
+\subsection{Motivation}
+A graph data structure, used in ML and other \textbf{scientific} domains, as well as \textbf{industrial} and \textbf{general} programming, does \textbf{not} presently exist in the C++ standard. In ML, a graph forms the underlying structure of an \textbf{artificial neural network} (ANN). In a \textbf{game}, a graph can be used to
+represent the \textbf{map} of a game world. In \textbf{business} environments, graphs arise as \textbf{entity relationship diagrams} (ERD) or \textbf{data flow diagrams} (DFD). In the realm of \textbf{social media}, a graph represents a \textbf{social network}.
+
+\subsection{Priorities}
+\begin{itemize}
+\item Have algorithm syntax that is simple, expressive and easy to understand.
+\item Define views for common traversal of a graph including vertexlist, incidence, neighbors, edgelist, depth-first search and breadth-first search.
+\item Support high-performance algorithms and data structures.
+\begin{itemize}
+\item Algorithms in this proposal require vertices to be in random access containers with an integral vertex\_id.
+\end{itemize}
+\item But, don't prevent the ability to extend the design externally or in future proposals. Examples include
+\begin{itemize}
+\item Allow for incoming edges on a vertex.
+\item Allow for vertices in non-random-access containers like map and unordered\_map, and with non-integral keys, with the understanding that 
+doing so will result in performance that will be less than ideal. While such functionality is not expected to be included in any proposal in a future 
+standard, graphs in the wide world can use such data structures and the design should accomodate them. Toward this goal, graph concepts only
+require vertices to be a forward\_range and algorithms need to define their requirements as random\_access\_range and integral<vertex\_key<G>>.
+\end{itemize}
+\item Support optional user-defined value types on an edge, vertex and/or the graph itself.
+\item Make it easy to adapt existing graph data structures to the library.
+\item Define useful type aliases to tag graphs that algorithms can take advantage of, such as undirected\_edge and adjacency\_matrix.
+\item Provide an initial suite of useful functionality that includes algorithms, views and at least one graph data structure.
+\end{itemize}
+
+\subsection{Examples: Example 1}
+\subsection{Examples: Example 2}
+
+\subsection{What this proposal is  \textbf{not}}
+This paper limits itself to incidence graphs only. It does not include hypergraphs.
+
+\hl{TBD: Bipartite graphs?}
+
+
+\subsection{Prior Art}
+boost::graph \\
+\hl{Other?}
+
+\subsubsection{Inspirations}
+NWGraph
+
+\subsection{Revision History}
 \subsubsection*{P1709R3}
 Simplifiy the Graph API by focusing on functionality needed for an incidence graph, removing mutable functions and removing unnecessary functions. Replaced the \tcode{vertex_vertex_range} and \tcode{edge_range} with \tcode{neighbors} and \tcode{edgelist} Graph Views and added new \tcode{vertexlist} and \tcode{incidence} views. Simplified concepts and graph traits.
 
@@ -151,10 +189,42 @@
 \section{Design - Introduction}
 \section{Design - user side}
 \subsection{Algorithms}
+\subsection{Shortest Paths}
+\paragraph{Dijkstra's Algorithm}
+Dijkstra's algorithm \cite{REF_} ...
+
+\paragraph{Bellman-Ford Algorithm}
+The Bellman-Ford algorithm \cite{REF_} ...
+
+\subsubsection{Components}
+\paragraph{Connected Components}
+Connected components \cite{REF_} ...
+
+\paragraph{Strongly Connected Components}
+Strongly connected components \cite{REF_} ...
+
+\paragraph{Biconnected Components}
+Biconnected components \cite{REF_} ...
+
+\paragraph{Articulation Points}
+Articulation points \cite{REF_} ...
+
+\subsubsection{Transitive Closure}
+Transitive closure \cite{REF_} ...
+\paragraph{dfs\_transitive\_closure}
+\paragraph{warshall\_transitive\_closure}
+
 \subsection{Views}
+\subsubsection{vertexlist view}
+\subsubsection{incidence view}
+\subsubsection{neighbor view}
+\subsubsection{edgelist view}
+\subsubsection{depth\_first\_search views}
+\subsubsection{breadth\_first\_search views}
 \subsection{Concepts and traits}
 \subsection{Functions}
 \section{Design - graph data structure side}
+\subsection{Function Specialization}
 \section{Specification}
 \section{Library introduction [library]}
 \section{Graph introduction [graph]}
@@ -163,51 +233,15 @@
 \section{customization points [graph.functions]}
 
 
-\section{Introduction}
-\subsection{Revision History}
+\section{Old Introduction (Content after this will be moved above or removed)}
 \section{Impact on the Standard}
 This proposal is a pure \textbf{library} extension.
 
-\section{Motivation and Scope}
-A graph data structure, used in ML and other \textbf{scientific} domains, as well as \textbf{industrial} and \textbf{general} programming, does \textbf{not} presently exist in the C++ standard. In ML, a graph forms the underlying structure of an \textbf{artificial neural network} (ANN). In a \textbf{game}, a graph can be used to
-represent the \textbf{map} of a game world. In \textbf{business} environments, graphs arise as \textbf{entity relationship diagrams} (ERD) or \textbf{data flow diagrams} (DFD). In the realm of \textbf{social media}, a graph represents a \textbf{social network}.
-
-This paper limits itself to incidence graphs only. It does not include hypergraphs.
-
-\hl{TBD: Bipartite graphs?}
-
 \subsection{Graph}
  A \textit{graph} \cite{REF_graph} $G = (V, E)$ is a set of \textit{vertices} \cite{REF_graph} $V$, \textbf{points} in a space, and \textit{edges} \cite{REF_graph} $E$, \textbf{links} between these vertices. Edges may or may not be \textbf{oriented}, that is, \textit{directed} \cite{REF_graph} or \textit{undirected} \cite{REF_graph}, respectively. Moreover, edges may be \textit{weighted} \cite{REF_graph}, that is, assigned a value. Both \textbf{static} and \textbf{dynamic} implementations of a graph exist, specifically a (static) \textbf{matrix}, each having the typical advantages and disadvantages associated with static and dynamic data structures.
 
 \subsection{Algorithms}
 TBA
-
-\subsubsection{Depth-First Search}
-The depth-first search \cite{REF_graph} (DFS) ...
-
-\subsubsection{Breadth-First Search}
-The breadth-First search \cite{REF_graph} (BFS) ...
-
-\subsubsection{Dijkstra's Algorithm}
-Dijkstra's algorithm \cite{REF_} ...
-
-\subsubsection{Bellman-Ford Algorithm}
-The Bellman-Ford algorithm \cite{REF_} ...
-
-\subsubsection{Connected Components}
-Connected components \cite{REF_} ...
-
-\subsubsection{Strongly Connected Components}
-Strongly connected components \cite{REF_} ...
-
-\subsubsection{Biconnected Components}
-Biconnected components \cite{REF_} ...
-
-\subsubsection{Articulation Points}
-Articulation points \cite{REF_} ...
-
-\subsubsection{Transitive Closure}
-Transitive closure \cite{REF_} ...
 
 %\subsubsection{Other Algorithms}
 %The following algorithms have been identified for consideration in (an) \textbf{additional} paper(s).
@@ -296,14 +330,20 @@
 \item Incoming edges could exist for vertices, in addition to the existing incidence, or outgoing, edges for a bi-directed graph.
 \item Vertices could be stored in a \tcode{map}, \tcode{unordered_map} or similar data structure for sparse, non-contiguous ids.
 \andrew{I (strongly) think this should not be allowed.  If the outer range of a graph is required to be a random-access range, it won't be.  The reason I don't think it should be allowed is that having non-constant time lookup of vertices in the outer range will change the computational complexity of the algorithms---something users will not expect.}
-\item Non-integral ids could be used, such as strings or compound types, that follow the comparison requirements of the vertex container.  \andrew{Similarly here---if this results in non-constant time lookup it is changing the algorithmic complexity.}
+\phil{I support that all algorithms in the standard will require a random access range, but the requirement for it belongs on the algorithm, not the outer range itself. Allowing the outer range to be bidirectional will allow the use of data structures and algoritthms to be used
+outside the standard that don't offer the same performance guarantees (e.g. O(log n) access). Accepting that the performance of such a situation is less than optimal, it is better than having nothing at all if we prevent it from happening.}
+\item Non-integral ids could be used, such as strings or compound types, that follow the comparison requirements of the vertex container.  \andrew{Similarly here---if this results in non-constant time lookup it is changing the algorithmic complexity.} 
+\phil{I expect algorithms in the standard to always use integral id's and is part of the algorithms, not the data structures.  This is a similar argument as before, where we should support a broader set of functionality outside of the standard.}
 \item Edges could be stored in a map or set, ordered on the neighbor id, for faster neighbor lookup.
   \andrew{Similarly here.  Traversal of a neighbor list must be linear time in number of neighbors for correct algorithmic complexity.}
+  \phil{Use of map or set will not impact linear time for traversing edges in this case. Again, this is to support broader functionality outside of the standard.}
 \end{enumerate}
 
 Such features can be important for embedded graph implementations in domain-specific cases and this proposal should not prevent them. 
 Future papers could consider proposing these features.
 \andrew{We could consider allowing these kinds of things, with suitable warnings in the documentation about computational complexity.  This is similar to doing \tcode{binary_search} on a forward range---I guess the standard allows it, but in the fine print the standard notes that \tcode{binary_search} is then a linear search rather than a binary search.}
+\phil{I don't expect us to use it. I suppose we could make a statement that anything that goes outside of the O(1) for vertices would have an impact, but it's outside of our design.} 
+\phil{What I'm stating isn't anything different than I've said already. Maybe it needs to be restated to assure the reader?}
 
 \subsection{Customization Point Objects}
 All functions for the Graph API, Views and Algorithms are defined as Customization Point Objects (CPO), allowing them to be overriden for
